*command-t.txt* Command-T plug-in for Vim         *command-t*

CONTENTS                                        *command-t-contents*

 1. Introduction                    |command-t-intro|
 2. Requirements                    |command-t-requirements|
 3. Installation                    |command-t-installation|
 4. Trouble-shooting                |command-t-trouble-shooting|
 5. Usage                           |command-t-usage|
 6. Commands                        |command-t-commands|
 7. Mappings                        |command-t-mappings|
 8. Options                         |command-t-options|
 9. Integration and Extensibility   |command-t-integration-and-extensibility|
10. FAQ                             |command-t-faq|
11. Tips                            |command-t-tips|
12. Authors                         |command-t-authors|
13. Development                     |command-t-development|
14. Website                         |command-t-website|
15. Related projects                |command-t-related-projects|
16. License                         |command-t-license|
17. History                         |command-t-history|


INTRODUCTION                                    *command-t-intro*

The Command-T plug-in provides an extremely fast, intuitive mechanism for
opening files and buffers with a minimal number of keystrokes. It's named
"Command-T" because it is inspired by the "Go to File" window bound to
Command-T in TextMate.

Files are selected by typing characters that appear in their paths, and are
ordered by an algorithm which knows that characters that appear in certain
locations (for example, immediately after a path separator) should be given
more weight.

To search efficiently, especially in large projects, you should adopt a
"path-centric" rather than a "filename-centric" mentality. That is you should
think more about where the desired file is found rather than what it is
called. This means narrowing your search down by including some characters
from the upper path components rather than just entering characters from the
filename itself.


REQUIREMENTS                                    *command-t-requirements*

The plug-in requires Vim compiled with Ruby support, a compatible Ruby
installation at the operating system level, and a C compiler to build
the Ruby extension.


1. Vim compiled with Ruby support ~

You can check for Ruby support by launching Vim with the --version switch:

  vim --version

If "+ruby" appears in the version information then your version of Vim has
Ruby support.

Another way to check is to simply try using the :ruby command from within Vim
itself:

  :ruby 1

If your Vim lacks support you'll see an error message like this:

  E319: Sorry, the command is not available in this version

The version of Vim distributed with OS X may not include Ruby support (for
example, Snow Leopard, which was the current version of OS X when Command-T
was first released, did not support Ruby in the system Vim, but the current
version of OS X at the time of writing, Mavericks, does). All recent versions
of MacVim come with Ruby support; it is available from:

  http://github.com/b4winckler/macvim/downloads

For Windows users, the Vim 7.2 executable available from www.vim.org does
include Ruby support, and is recommended over version 7.3 (which links against
Ruby 1.9, but apparently has some bugs that need to be resolved).


2. Ruby ~

In addition to having Ruby support in Vim, your system itself must have a
compatible Ruby install. "Compatible" means the same version as Vim itself
links against. If you use a different version then Command-T is unlikely
to work (see |command-t-trouble-shooting| below).

On OS X Snow Leopard, Lion and Mountain Lion, the system comes with Ruby 1.8.7
and all recent versions of MacVim (the 7.2 snapshots and 7.3) are linked
against it.

On OS X Mavericks, the default system Ruby is 2.0, but MacVim continues to
link against 1.8.7, as does the Apple-provided Vim. Ruby 1.8.7 is present on
the system at:

  /System/Library/Frameworks/Ruby.framework/Versions/1.8/usr/bin/ruby

On OS X Yosemite, the default system Ruby is 2.0, and the Vim that comes with
the system links against it.

On Linux and similar platforms, the linked version of Ruby will depend on
your distribution. You can usually find this out by examining the
compilation and linking flags displayed by the |:version| command in Vim, and
by looking at the output of:

  :ruby puts "#{RUBY_VERSION}-p#{RUBY_PATCHLEVEL}"

Or, for very old versions of Ruby which don't define `RUBY_PATCHLEVEL`:

  :ruby puts RUBY_VERSION

Some Linux distributions package Ruby development tools separately from Ruby
itself; if you're using such a system you may need to install the "ruby-dev",
"ruby-devel" or similar package using your system's package manager in order
to build Command-T.

A suitable Ruby environment for Windows can be installed using the Ruby
1.8.7-p299 RubyInstaller available at:

  http://rubyinstaller.org/downloads/archives

If using RubyInstaller be sure to download the installer executable, not the
7-zip archive. When installing mark the checkbox "Add Ruby executables to your
PATH" so that Vim can find them.


3. C compiler ~

Part of Command-T is implemented in C as a Ruby extension for speed, allowing
it to work responsively even on directory hierarchies containing enormous
numbers of files. As such, a C compiler is required in order to build the
extension and complete the installation.

On OS X, this can be obtained by installing the Xcode Tools from the App
Store.

On Windows, the RubyInstaller Development Kit can be used to conveniently
install the necessary tool chain:

  http://rubyinstaller.org/downloads/archives

At the time of writing, the appropriate development kit for use with Ruby
1.8.7 is DevKit-3.4.5r3-20091110.

To use the Development Kit extract the archive contents to your C:\Ruby
folder.


INSTALLATION                                    *command-t-installation*

You install Command-T by obtaining the source files and building the C
extension.

The recommended way to get the source is by using a plug-in management system.
There are several such systems available, and my preferred one is Pathogen
(https://github.com/tpope/vim-pathogen) due to its simplicity and robustness.

Other plug-in managers include:

- Vundle: https://github.com/gmarik/Vundle.vim (see |command-t-vundle|)
- NeoBundle: https://github.com/Shougo/neobundle.vim (see
  |command-t-neobundle|)
- VAM: https://github.com/MarcWeber/vim-addon-manager (see |command-t-vam|)
- vim-plug: https://github.com/junegunn/vim-plug (see |command-t-vim-plug|)

The following sections outline how to use each of these managers to download
Command-T, and finally |command-t-compile| describes how to compile it.

                                                         *command-t-pathogen*
Obtaining the source using Pathogen ~

Pathogen is a plugin that allows you to maintain plugin installations in
separate, isolated subdirectories under the "bundle" directory in your
|'runtimepath'|. The following examples assume that you already have
Pathogen installed and configured, and that you are installing into
`~/.vim/bundle`.

If you manage your entire `~/.vim` folder using Git then you can add the
Command-T repository as a submodule:

  cd ~/.vim
  git submodule add https://github.com/wincent/command-t.git bundle/command-t
  git submodule init

Or if you just wish to do a simple clone instead of using submodules:

  cd ~/.vim
  git clone https://github.com/wincent/command-t.git bundle/command-t

Once you have a local copy of the repository you can update it at any time
with:

  cd ~/.vim/bundle/command-t
  git pull

Or you can switch to a specific release with:

  cd ~/.vim/bundle/command-t
  git checkout 1.10

To generate the help tags under Pathogen it is necessary to do so explicitly
from inside Vim:

  :call pathogen#helptags()

For more information about Pathogen, see:

  https://github.com/tpope/vim-pathogen

                                                           *command-t-vundle*
Obtaining the source using Vundle ~

Anywhere between the calls to `vundle#begin` and `vundle#end` in your
|.vimrc|, add a `Plugin` directive telling Vundle of your desire to use
Command-T:

  call vundle#begin()
  Plugin 'wincent/command-t'
  call vundle#end()

To actually install the plug-in run `:PluginInstall` from inside Vim. After
this, you can proceed to compile Command-T (see |command-t-compile|).

For more information about Vundle, see:

  https://github.com/gmarik/Vundle.vim

                                                        *command-t-neobundle*
Obtaining the source using NeoBundle ~

Anywhere between the calls to `neobundle#begin` and `neobundle#end` in your
|.vimrc|, add a `NeoBundle` directive telling NeoBundle of your desire to use
Command-T:

  call neobundle#begin(expand('~/.vim/bundle/'))
  NeoBundle 'wincent/command-t'
  call neobundle#end()

To actually install the plug-in run `:NeoBundleInstall` from inside Vim. After
this, you can proceed to compile Command-T (see |command-t-compile|) manually,
or if you wish to have NeoBundle attempt to do so automatically, you can use a
configuration like this:

  call neobundle#begin(expand('~/.vim/bundle/'))
  NeoBundle 'wincent/command-t', {
    \   'build_commands': ['make', 'ruby'],
    \   'build': {
    \      'unix': 'cd ruby/command-t/ext/command-t && { make clean; ruby extconf.rb && make }'
    \   }
    \ }
  call neobundle#end()

For more information about NeoBundle, see:

  https://github.com/Shougo/neobundle.vim

                                                              *command-t-vam*
Obtaining the source using VAM ~

After the call to `vam#ActivateAddons` in your |.vimrc|, add Command-T to
the `VAMActivate` call:

  call vam#ActivateAddons([])
  VAMActivate github:wincent/command-t

After VAM has downloaded Command-T, you can proceed to compile it (see
|command-t-compile|).

For more information about VAM, see:

  https://github.com/MarcWeber/vim-addon-manager

                                                           *command-t-vim-plug*
Obtaining the source using vim-plug ~

Anywhere between the calls to `plug#begin` and `plug#end` in your
|.vimrc|, add a `Plug` directive telling vim-plug of your desire to use
Command-T:

  call plug#begin()
  Plug 'wincent/command-t'
  call plug#end()

To actually install the plug-in run `:PlugInstall` from inside Vim. After
this, you can proceed to compile Command-T (see |command-t-compile|) manually,
or if you wish to have vim-plug attempt to do so automatically, you can use a
configuration like this:

  call plug#begin()
  Plug 'wincent/command-t', {
    \   'do': 'cd ruby/command-t/ext/command-t && ruby extconf.rb && make'
    \ }
  call plug#end()

For more information about vim-plug, see:

  https://github.com/junegunn/vim-plug

                                                         *command-t-compile*
Compiling Command-T ~

The C extension must be built, which can be done from the shell. If you use a
typical Pathogen, Vundle or NeoBundle set-up then the files were installed inside
`~/.vim/bundle/command-t`. A typical VAM installation path might be
`~/.vim/vim-addons/command-t`, and vim-plug would be
`~/.vim/plugged/Command-T/`.

Wherever the Command-T files were installed, you can build the extension by
changing to the `ruby/command-t/ext/command-t` subdirectory and running a
couple of commands as follows:

  cd ~/.vim/bundle/command-t/ruby/command-t/ext/command-t
  ruby extconf.rb
  make

Note: If you are an RVM or rbenv user, you must build CommandT using the same
version of Ruby that Vim itself is linked against. You can find out the
version that Vim is linked against by issuing following command inside Vim:

  :ruby puts "#{RUBY_VERSION}-p#{RUBY_PATCHLEVEL}"

Or, for very old versions of Ruby which don't define `RUBY_PATCHLEVEL`:

  :ruby puts RUBY_VERSION

You can either set your version of Ruby to the output of the above command and
then build Command-T, or re-build Vim with a version of Ruby you prefer.

To set the version of Ruby, issue one of the following commands before
the `make` command:

  rvm use VERSION # where "VERSION" is the Ruby version Vim is linked against
  rbenv local VERSION

If you decide to re-build Vim, for OS X, you can simply use Homebrew to
uninstall and re-install Vim with following commands:

  brew uninstall vim
  brew install vim

For more information about Homebrew, see:

  http://brew.sh

Note: If you are on OS X Mavericks and compiling against MacVim, the default
system Ruby is 2.0 but MacVim still links against the older 1.8.7 Ruby that is
also bundled with the system; in this case the build command becomes:

  cd ~/.vim/bundle/command-t/ruby/command-t/ext/command-t
  /System/Library/Frameworks/Ruby.framework/Versions/1.8/usr/bin/ruby extconf.rb
  make

Note: Make sure you compile targeting the same architecture Vim was built for.
For instance, MacVim binaries are built for i386, but sometimes GCC compiles
for x86_64. First you have to check the platform Vim was built for:

  vim --version
  ...
  Compilation: gcc ... -arch i386 ...
  ...

and make sure you use the correct ARCHFLAGS during compilation:

  export ARCHFLAGS="-arch i386"
  make

Note: If you are on Fedora 17+, you can install Command-T from the system
repository with:

  su -c 'yum install vim-command-t'

                                                       *command-t-appstream*
AppStream Metadata ~

When preparing a Command-T package for distribution on Linux using Gnome
Software or another AppStream compatible application, there is a metafile in
appstream directory.

You can find more about AppStream specification at:

  http://www.freedesktop.org/software/appstream/docs/


TROUBLE-SHOOTING                                *command-t-trouble-shooting*

Most installation problems are caused by a mismatch between the version of
Ruby on the host operating system, and the version of Ruby that Vim itself
linked against at compile time. For example, if one is 32-bit and the other is
64-bit, or one is from the Ruby 1.9 series and the other is from the 1.8
series, then the plug-in is not likely to work.

On OS X, Apple tends to change the version of Ruby that comes with the system
with each major release. See |command-t-requirements| above for details about
specific versions. If you wish to use custom builds of Ruby or of MacVim then
you will have to take extra care to ensure that the exact same Ruby
environment is in effect when building Ruby, Vim and the Command-T extension.

For Windows, the following combination is known to work:

  - Vim 7.2 from http://www.vim.org/download.php:
      ftp://ftp.vim.org/pub/vim/pc/gvim72.exe
  - Ruby 1.8.7-p299 from http://rubyinstaller.org/downloads/archives:
      http://rubyforge.org/frs/download.php/71492/rubyinstaller-1.8.7-p299.exe
  - DevKit 3.4.5r3-20091110 from http://rubyinstaller.org/downloads/archives:
      http://rubyforge.org/frs/download.php/66888/devkit-3.4.5r3-20091110.7z

If a problem occurs the first thing you should do is inspect the output of:

  ruby extconf.rb
  make

During the installation, and:

  vim --version

And compare the compilation and linker flags that were passed to the
extension and to Vim itself when they were built. If the Ruby-related
flags or architecture flags are different then it is likely that something
has changed in your Ruby environment and the extension may not work until
you eliminate the discrepancy.

From inside Vim, you can confirm the version of Ruby that it is using by
issuing this command:

  :ruby puts "#{RUBY_VERSION}-p#{RUBY_PATCHLEVEL}"

Or, for very old versions of Ruby which don't define `RUBY_PATCHLEVEL`:

  :ruby puts RUBY_VERSION

Additionally, beware that if you change your installation method for Command-T
(for example, switching from one plugin manager to another) you should verify
that you remove all of the files installed by the previous installation
method; if you fail to do this, Vim may end up executing the old code,
invalidating all your attempts to get Vim and Command-T using the same version
of Ruby.

Finally, if you end up changing Ruby versions or upgrading other parts of the
system (the operating system itself, or Vim, for example), you may need to
issue an additional "make clean" before re-building Command-T; this ensures
that potentially incompatible build products are disposed of and re-created
during the build:

  make clean
  ruby extconf.rb
  make


USAGE                                           *command-t-usage*

Bring up the Command-T file window by typing:

  <Leader>t

This mapping is set up automatically for you, provided you do not already have
a mapping for <Leader>t or |:CommandT|. You can also bring up the file window
by issuing the command:

  :CommandT

A prompt will appear at the bottom of the screen along with a file window
showing all of the files in the current project (the project directory is
determined according to the value of the |g:CommandTTraverseSCM| setting,
which defaults to the SCM root of the current file).

You can pass in an optional path argument to |:CommandT| (relative to the
current working directory (|:pwd|) or absolute):

  :CommandT ../path/to/other/files

Type letters in the prompt to narrow down the selection, showing only the
files whose paths contain those letters in the specified order. Letters do not
need to appear consecutively in a path in order for it to be classified as a
match.

Once the desired file has been selected it can be opened by pressing <CR>.
(By default files are opened in the current window, but there are other
mappings that you can use to open in a vertical or horizontal split, or in
a new tab.) Note that if you have |'nohidden'| set and there are unsaved
changes in the current window when you press <CR> then opening in the current
window would fail; in this case Command-T will open the file in a new split.

The following mappings are active when the prompt has focus:

    <BS>        delete the character to the left of the cursor
    <Del>       delete the character at the cursor
    <Left>      move the cursor one character to the left
    <C-h>       move the cursor one character to the left
    <Right>     move the cursor one character to the right
    <C-l>       move the cursor one character to the right
    <C-a>       move the cursor to the start (left)
    <C-e>       move the cursor to the end (right)
    <C-u>       clear the contents of the prompt
    <Tab>       change focus to the file listing

The following mappings are active when the file listing has focus:

    <Tab>       change focus to the prompt

The following mappings are active when either the prompt or the file listing
has focus:

    <CR>        open the selected file
    <C-CR>      open the selected file in a new split window
    <C-s>       open the selected file in a new split window
    <C-v>       open the selected file in a new vertical split window
    <C-t>       open the selected file in a new tab
    <C-d>       delete the selected buffer
    <C-j>       select next file in the file listing
    <C-n>       select next file in the file listing
    <Down>      select next file in the file listing
    <C-k>       select previous file in the file listing
    <C-p>       select previous file in the file listing
    <Up>        select previous file in the file listing
    <C-f>       flush the cache (see |:CommandTFlush| for details)
    <C-q>       place the current matches in the quickfix window
    <C-c>       cancel (dismisses file listing)

The following is also available on terminals which support it:

    <Esc>       cancel (dismisses file listing)

Note that the default mappings can be overriden by setting options in your
|.vimrc| file (see the OPTIONS section for a full list of available options).

In addition, when the file listing has focus, typing a character will cause
the selection to jump to the first path which begins with that character.
Typing multiple characters consecutively can be used to distinguish between
paths which begin with the same prefix.


COMMANDS                                        *command-t-commands*

                                                *:CommandT*
|:CommandT|         Brings up the Command-T file window, starting in the current
                  working directory as returned by the|:pwd|
                  command.

                                                 *:CommandTBuffer*
|:CommandTBuffer|   Brings up the Command-T buffer window.
                  This works exactly like the standard file window,
                  except that the selection is limited to files that
                  you already have open in buffers.

                                                *:CommandTCommand*
|:CommandTCommand|  Brings up the Command-T command window. This works
                  exactly like the standard file window, except that it shows
                  the available commands to run.

                                                 *:CommandTHelp*
|:CommandTHelp|     Brings up the Command-T help search window. This works
                  exactly like the standard file window, except that it shows
                  help topics found in any documentation under Vim's
                  |'runtimepath'|.

                                                *:CommandTHistory*
|:CommandTHistory|  Brings up the Command-T history window. This works
                  exactly like the standard file window, except that it shows
                  the history of previously entered commands.

                                                *:CommandTLine*
|:CommandTLine|     Brings up the Command-T line search window. This works
                  exactly like the standard file window, except that it shows
                  the lines in the current buffer.

                                                *:CommandTMRU*
|:CommandTMRU|      Brings up the Command-T buffer window, except that matches
                  are shown in MRU (most recently used) order. If you prefer to
                  use this over the normal buffer finder, I suggest overwriting
                  the standard mapping with a command like:

                     :nnoremap <silent> <leader>b :CommandTMRU<CR>

                  Note that Command-T only starts recording most recently used
                  buffers when you first use a Command-T command or mapping;
                  this is an optimization to improve startup time, which you can
                  override by using either |:CommandTLoad| or |commandt#Load|.

                                                *:CommandTJumps*
|:CommandTJump|     Brings up the Command-T jumplist window.
                  This works exactly like the standard file window,
                  except that the selection is limited to files that
                  you already have in the jumplist. Note that jumps
                  can persist across Vim sessions (see Vim's |jumplist|
                  documentation for more info).

                                                *:CommandTSearch*
|:CommandTSearch|   Brings up the Command-T search window. This works
                  exactly like the standard file window, except that it shows
                  the history of previously used searches.

                                                *:CommandTTag*
|:CommandTTag|      Brings up the Command-T window tags window, which can
                  be used to select from the tags, if any, returned by
                  Vim's |taglist()| function. See Vim's |tag| documentation
                  for general info on tags.

                                                *:CommandTFlush*
|:CommandTFlush|    Instructs the plug-in to flush its path cache, causing
                  the directory to be rescanned for new or deleted paths
                  the next time the file window is shown (pressing <C-f> when
                  a match listing is visible flushes the cache immediately;
                  this mapping is configurable via the |g:CommandTRefreshMap|
                  setting). In addition, all configuration settings are
                  re-evaluated, causing any changes made to settings via the
                  |:let| command to be picked up.

                                                *:CommandTLoad*
|:CommandTLoad|     Immediately loads the plug-in files, if they haven't been
                  loaded already (normally, the files are loaded lazily the
                  first time you run a Command-T command or use a Command-T
                  mapping). This command may be useful for people wishing to
                  extend Command-T by "monkey patching" its functionality.

                                                *:CommandTOpen*
|:CommandTOpen|     The default command used by the various "AcceptSelection"
                  settings (|g:CommandTAcceptSelectionCommand|,
                  |g:CommandTAcceptSelectionTabCommand|,
                  |g:CommandTAcceptSelectionSplitCommand|, and
                  |g:CommandTAcceptSelectionVSplitCommand|) to open the
                  selected item. Implements smart "goto or open" logic that
                  will try to focus an existing, previously opened instance of
                  the selected item if possible, and only open a new tab or
                  split as a last resort. To work most usefully, should be
                  used with Vim's |'switchbuf'| setting set to "usetab".



MAPPINGS                                        *command-t-mappings*

By default Command-T comes with only three mappings:

                                                *<Plug>(CommandT)*

<Leader>t       bring up the Command-T file window

                                                *<Plug>(CommandTBuffer)*

<Leader>b       bring up the Command-T buffer window

                                                *<Plug>(CommandTJump)*

<Leader>j       bring up the Command-T jumplist window

Note that Command-T won't overwrite a pre-existing mapping so if you prefer
to define different mappings use lines like these in your |.vimrc|:

  nmap <silent> <Leader>t <Plug>(CommandT)
  nmap <silent> <Leader>b <Plug>(CommandTBuffer)
  nmap <silent> <Leader>j <Plug>(CommandTJump)

Replacing "<Leader>t", "<Leader>b" or "<Leader>j" with your mapping of choice.

Note that in the case of MacVim you actually can map to Command-T (written
as <D-t> in Vim) in your |.gvimrc| file if you first unmap the existing menu
binding of Command-T to "New Tab":

  if has("gui_macvim")
    macmenu &File.New\ Tab key=<nop>
    map <D-t> <Plug>(CommandT)
  endif

Additional mappings are available to target, but are not set up by default:

    *<Plug>(CommandTCommand)*

      Brings up the Command-T command window.

    *<Plug>(CommandTHelp)*

      Brings up the Command-T help search window.

    *<Plug>(CommandTHistory)*

      Brings up the Command-T command history search window.

    *<Plug>(CommandTLine)*

      Brings up the Command-T line-finder window.

    *<Plug>(CommandTMRU)*

      Brings up the Command-T most-recently-used buffer window.

    *<Plug>(CommandTSearch)*

      Brings up the Command-T search history window.

    *<Plug>(CommandTTag)*

      Brings up the Command-T tag search window.

Set up a mapping for any of these like so:

  nmap <silent> <Leader>h <Plug>(CommandTHelp)

When the Command-T window is active a number of other additional mappings
become available for doing things like moving between and selecting matches.
These are fully described above in the USAGE section, and settings for
overriding the mappings are listed below under OPTIONS.


OPTIONS                                         *command-t-options*

A number of options may be set in your |.vimrc| to influence the behaviour of
the plug-in. To set an option, you include a line like this in your |.vimrc|:

    let g:CommandTMaxFiles=20000

To have Command-T pick up new settings immediately (that is, without having
to restart Vim) you can issue the |:CommandTFlush| command after making
changes via |:let|.

Following is a list of all available options:

                                            *g:CommandTMaxFiles*
  |g:CommandTMaxFiles|                        number (default 100000)

      The maximum number of files that will be considered when scanning the
      current directory. Upon reaching this number scanning stops. This
      limit applies only to file listings and is ignored for buffer
      listings.

                                            *g:CommandTSuppressMaxFilesWarning*
  |g:CommandTSuppressMaxFilesWarning|         boolean (default 0)

      Suppress the warning that Command-T shows when hitting the
      |g:CommandTMaxFiles| limit during a scan.

                                            *g:CommandTMaxDepth*
  |g:CommandTMaxDepth|                        number (default 15)

      The maximum depth (levels of recursion) to be explored when scanning the
      current directory. Any directories at levels beyond this depth will be
      skipped.

                                            *g:CommandTMaxCachedDirectories*
  |g:CommandTMaxCachedDirectories|            number (default 1)

      The maximum number of directories whose contents should be cached when
      recursively scanning. With the default value of 1, each time you change
      directories the cache will be emptied and Command-T will have to
      rescan. Higher values will make Command-T hold more directories in the
      cache, bringing performance at the cost of memory usage. If set to 0,
      there is no limit on the number of cached directories.

                                            *g:CommandTMaxHeight*
  |g:CommandTMaxHeight|                       number (default: 15)

      The maximum height in lines the match window is allowed to expand to.
      If set to 0, the window will occupy as much of the available space as
      needed to show matching entries.

                                            *g:CommandTInputDebounce*
  |g:CommandTInputDebounce|                   number (default: 0)

      The number of milliseconds to wait before updating the match listing
      following a key-press. This can be used to avoid wasteful recomputation
      when making a rapid series of key-presses in a directory with many tens
      (or hundreds) of thousands of files.

                                            *g:CommandTFileScanner*
  |g:CommandTFileScanner|                     string (default: 'ruby')

      The underlying scanner implementation that should be used to explore the
      filesystem. Possible values are:

      - "ruby": uses built-in Ruby and should work everywhere, albeit slowly
        on large (many tens of thousands of files) hierarchies.

      - "find": uses the command-line tool of the same name, which can be much
        faster on large projects because it is written in pure C, but may not
        work on systems without the tool or with an incompatible version of
        the tool.

      - "git": uses `git ls-files` to quickly produce a list of files; when
        Git isn't available or the path being searched is not inside a Git
        repository falls back to "find".

      - "watchman": uses Watchman (https://github.com/facebook/watchman) if
        available; otherwise falls back to "find". Note that this scanner is
        intended for use with very large hierarchies (hundreds of thousands of
        files) and so the task of deciding which files should be included is
        entirely delegated to Watchman; this means that settings which
        Command-T would usually consult, such as
        |g:CommandTScanDotDirectories| are ignored.

                                            *g:CommandTTraverseSCM*
  |g:CommandTTraverseSCM|                     string (default: 'file')

      Instructs Command-T how to choose a root path when opening a file finder
      without an explicit path argument. Possible values are:

      - "file": starting from the file currently being edited, traverse
        upwards through the filesystem hierarchy until you find an SCM root
        (as indicated by the presence of a ".git", ".hg" or similar directory)
        and use that as the base path. If no such root is found, fall back to
        using Vim's present working directory as a root. The list of SCM
        directories that Command-T uses to detect an SCM root can be
        customized with the |g:CommandTSCMDirectories| option.

      - "dir": traverse upwards looking for an SCM root just like the "file"
        setting (above), but instead of starting from the file currently being
        edited, start from Vim's present working directory instead.

      - "pwd": use Vim's present working directory as a root (ie. attempt no
        traversal).

                                            *g:CommandTGitScanSubmodules*
  |g:CommandTGitScanSubmodules|               boolean (default: 0)

      If set to 1, Command-T will scan submodules (recursively) when using the
      "git" file scanner (see |g:CommandTFileScanner|).

                                            *g:CommandTGitIncludeUntracked*
  |g:CommandTGitIncludeUntracked|             boolean (default: 0)

      If set to 1, Command-T will include untracked files when using the "git"
      file scanner (see: |g:CommandTFileScanner|).

                                            *g:CommandTSCMDirectories*
  |g:CommandTSCMDirectories|    string (default: '.git,.hg,.svn,.bzr,_darcs')

      The marker directories that Command-T will use to identify SCM roots
      during traversal (see |g:CommandTTraverseSCM| above).


                                            *g:CommandTMinHeight*
  |g:CommandTMinHeight|                       number (default: 0)

      The minimum height in lines the match window is allowed to shrink to.
      If set to 0, will default to a single line. If set above the max height,
      will default to |g:CommandTMaxHeight|.

                                            *g:CommandTAlwaysShowDotFiles*
  |g:CommandTAlwaysShowDotFiles|              boolean (default: 0)

      When showing the file listing Command-T will by default show dot-files
      only if the entered search string contains a dot that could cause a
      dot-file to match. When set to a non-zero value, this setting instructs
      Command-T to always include matching dot-files in the match list
      regardless of whether the search string contains a dot. See also
      |g:CommandTNeverShowDotFiles|. Note that this setting only influences
      the file listing; the buffer listing treats dot-files like any other
      file.

                                            *g:CommandTNeverShowDotFiles*
  |g:CommandTNeverShowDotFiles|               boolean (default: 0)

      In the file listing, Command-T will by default show dot-files if the
      entered search string contains a dot that could cause a dot-file to
      match. When set to a non-zero value, this setting instructs Command-T to
      never show dot-files under any circumstances. Note that it is
      contradictory to set both this setting and
      |g:CommandTAlwaysShowDotFiles| to true, and if you do so Vim will suffer
      from headaches, nervous twitches, and sudden mood swings. This setting
      has no effect in buffer listings, where dot files are treated like any
      other file.

                                            *g:CommandTScanDotDirectories*
  |g:CommandTScanDotDirectories|              boolean (default: 0)

      Normally Command-T will not recurse into "dot-directories" (directories
      whose names begin with a dot) while performing its initial scan. Set
      this setting to a non-zero value to override this behavior and recurse.
      Note that this setting is completely independent of the
      |g:CommandTAlwaysShowDotFiles| and |g:CommandTNeverShowDotFiles|
      settings; those apply only to the selection and display of matches
      (after scanning has been performed), whereas
      |g:CommandTScanDotDirectories| affects the behaviour at scan-time.

      Note also that even with this setting off you can still use Command-T to
      open files inside a "dot-directory" such as `~/.vim`, but you have to use
      the |:cd| command to change into that directory first. For example:

        :cd ~/.vim
        :CommandT

                                            *g:CommandTMatchWindowAtTop*
  |g:CommandTMatchWindowAtTop|                boolean (default: 0)

      When this setting is off (the default) the match window will appear at
      the bottom so as to keep it near to the prompt. Turning it on causes the
      match window to appear at the top instead. This may be preferable if you
      if you have |g:CommandTMatchWindowReverse| set to 0 and want the best
      match (usually the first one) to appear in a fixed location on the
      screen rather than moving as the number of matches changes during
      typing.

                                            *g:CommandTMatchWindowReverse*
  |g:CommandTMatchWindowReverse|              boolean (default: 1)

      When this setting is on (the default), matches will be shown in reverse
      order, with the best match at the bottom (ie. closest to the prompt).
      The initially selected match will be the bottom-most, which is
      preferable if you want the best match to appear in a fixed location on
      the screen (independently of the number of results). When set to 0,
      matches will appear from top to bottom with the topmost being selected.

                                             *g:CommandTTagIncludeFilenames*
  |g:CommandTTagIncludeFilenames|              boolean (default: 0)

      When this setting is off (the default) the matches in the |:CommandTTag|
      listing do not include filenames.

                                             *g:CommandTCursorColor*
                                             string (default: 'Underlined')
  |g:CommandTCursorColor|

      Specifies the |:highlight| color that will be applied to the cursor in
      the Command-T prompt.

                                             *g:CommandTHighlightColor*
  |g:CommandTHighlightColor|                   string (default: 'PmenuSel')

      Specifies the |:highlight| color that will be used to show the currently
      selected item in the match listing window.

                                             *g:CommandTWildIgnore*
  |g:CommandTWildIgnore|                       string (default: none)

      Optionally override Vim's global |'wildignore'| setting during Command-T
      searches. If you wish to supplement rather than replace the global
      setting, you can use a syntax like:

        let g:CommandTWildIgnore=&wildignore . ",*/bower_components"

      To disable all |'wildignore'|-based filtering, set to an empty string:

        let g:CommandTWildIgnore=''

      See also |command-t-wildignore|.

                                             *g:CommandTIgnoreCase*
  |g:CommandTIgnoreCase|                       boolean (default: 1)

      Ignore case when searching. Defaults to on, which means that searching
      is case-insensitive by default. See also |g:CommandTSmartCase|.

                                             *g:CommandTRecursiveMatch*
  |g:CommandTRecursiveMatch|                   boolean (default: 1)

      Use this to downgrade Command-T's match-scoring algorithm to its older,
      cruder, less expensive form. Doing so may improve the responsiveness of
      the match listing, but at the cost of slightly less precision in the
      ranking of results.

                                             *g:CommandTSmartCase*
  |g:CommandTSmartCase|                        boolean (default: none)

      Override the |g:CommandTIgnoreCase| setting if the search pattern
      contains uppercase characters, forcing the match to be case-sensitive.
      If unset (which is the default), the value of the Vim |'smartcase'|
      setting will be used instead.

                                           *g:CommandTAcceptSelectionCommand*
  |g:CommandTAcceptSelectionCommand|         string (default: 'CommandTOpen e')

      The Vim command that will be used to open a selection from the match
      listing (via |g:CommandTAcceptSelectionMap|).

      See also, |:CommandTOpen|.

                                        *g:CommandTAcceptSelectionTabCommand*
  |g:CommandTAcceptSelectionTabCommand|   string (default: 'CommandTOpen tabe')

      The Vim command that will be used to open a selection from the match
      listing in a new tab (via |g:CommandTAcceptSelectionSplitMap|).

      See also, |:CommandTOpen|.

                                        *g:CommandTAcceptSelectionSplitCommand*
  |g:CommandTAcceptSelectionSplitCommand| string (default: 'CommandTOpen sp')

      The Vim command that will be used to open a selection from the match
      listing in a split (via |g:CommandTAcceptSelectionVSplitMap|).

      See also, |:CommandTOpen|.

                                    *g:CommandTAcceptSelectionVsplitCommand*
                                    string (default: 'CommandTOpen vs')
  |g:CommandTAcceptSelectionVSplitCommand|

      The Vim command that will be used to open a selection from the match
      listing in a vertical split (via |g:CommandTAcceptSelectionVSplitMap|).

      See also, |:CommandTOpen|.

                                             *g:CommandTEncoding*
  |g:CommandTEncoding|                         string (default: none)

      In most environments Command-T will work just fine using the character
      encoding settings from your local environment. This setting can be used
      to force Command-T to use a specific encoding, such as "UTF-8", if your
      environment ends up defaulting to an undesired encoding, such as
      "ASCII-8BIT".

                                             *g:CommandTIgnoreSpaces*
  |g:CommandTIgnoreSpaces|                     boolean (default: 1)

      When typing a search term into Command-T, ignore spaces. When set to 0,
      Command-T will search for literal spaces inside file names.

As well as the basic options listed above, there are a number of settings that
can be used to override the default key mappings used by Command-T. For
example, to set <C-x> as the mapping for cancelling (dismissing) the Command-T
window, you would add the following to your |.vimrc|:

  let g:CommandTCancelMap='<C-x>'

Multiple, alternative mappings may be specified using list syntax:

  let g:CommandTCancelMap=['<C-x>', '<C-c>']

Following is a list of all map settings and their defaults:

                              Setting   Default mapping(s)

                                      *g:CommandTBackspaceMap*
              |g:CommandTBackspaceMap|  <BS>

                                      *g:CommandTDeleteMap*
                 |g:CommandTDeleteMap|  <Del>

                                      *g:CommandTAcceptSelectionMap*
        |g:CommandTAcceptSelectionMap|  <CR>

                                      *g:CommandTAcceptSelectionSplitMap*
   |g:CommandTAcceptSelectionSplitMap|  <C-CR>
                                      <C-s>

                                      *g:CommandTAcceptSelectionTabMap*
     |g:CommandTAcceptSelectionTabMap|  <C-t>

                                      *g:CommandTAcceptSelectionVSplitMap*
  |g:CommandTAcceptSelectionVSplitMap|  <C-v>

                                      *g:CommandTToggleFocusMap*
            |g:CommandTToggleFocusMap|  <Tab>

                                      *g:CommandTCancelMap*
                 |g:CommandTCancelMap|  <C-c>
                                      <Esc> (not on all terminals)

                                      *g:CommandTSelectNextMap*
             |g:CommandTSelectNextMap|  <C-n>
                                      <C-j>
                                      <Down>

                                      *g:CommandTSelectPrevMap*
             |g:CommandTSelectPrevMap|  <C-p>
                                      <C-k>
                                      <Up>

                                      *g:CommandTClearMap*
                  |g:CommandTClearMap|  <C-u>

                                      *g:CommandTClearPrevWordMap*
          |g:CommandTClearPrevWordMap|  <C-w>

                                      *g:CommandTRefreshMap*
                |g:CommandTRefreshMap|  <C-f>

                                      *g:CommandTQuickfixMap*
               |g:CommandTQuickfixMap|  <C-q>

                                      *g:CommandTCursorLeftMap*
             |g:CommandTCursorLeftMap|  <Left>
                                      <C-h>

                                      *g:CommandTCursorRightMap*
            |g:CommandTCursorRightMap|  <Right>
                                      <C-l>

                                      *g:CommandTCursorEndMap*
              |g:CommandTCursorEndMap|  <C-e>

                                      *g:CommandTCursorStartMap*
            |g:CommandTCursorStartMap|  <C-a>

In addition to the options provided by Command-T itself, some of Vim's own
settings can be used to control behavior:

                                               *command-t-wildignore*
  |'wildignore'|                                 string (default: '')

      Vim's |'wildignore'| setting is used to determine which files should be
      excluded from listings. This is a comma-separated list of glob patterns.
      It defaults to the empty string, but common settings include "*.o,*.obj"
      (to exclude object files) or "*/.git,*/.svn" (to exclude SCM
      metadata directories). For example:

        :set wildignore+=*.o,*.obj

      A pattern such as "*/vendor/rails" would exclude all files and
      subdirectories inside the "vendor/rails" directory.

      See the |'wildignore'| documentation for more information. Here is an
      overview of how different common patterns affect Vim and Command-T
      behavior:

      wildignore   File      File       Dir      Dir       Dir + File
      Pattern      "foo"     "a/foo"    "foo"    "a/foo"   "a/foo/b"
      ---------------------------------------------------------------
      `foo`          match     match      miss     miss      miss
      `foo/`         miss      miss       miss     miss      miss
      `foo/*`        miss      miss       miss     miss      miss
      `*/foo`        match     match      match    match     match
      `*/foo/`       miss      miss       match    miss      miss
      `*/foo/*`      miss      miss       match    match     match

      In short, in general you want to use patterns like:

      - `foo`: to match a file at any level.
      - `*.foo`: to match a file with an extension at any level.
      - `*/foo`: to match a file or directory at any level.
      - `*/foo/*`: to match a directory at any level.

      If you want to influence Command-T's file exclusion behavior without
      changing your global |'wildignore'| setting, you can use the
      |g:CommandTWildIgnore| setting to apply an override that takes effect
      only during Command-T searches.

<<<<<<< HEAD
=======
      Note that there are some differences among file scanners
      (see |g:CommandTFileScanner|) with respect to 'wildignore' handling:

      - The default "ruby" scanner explores the filesystem recursively using a
        depth-first search, and any directory (or subdirectory) which matches
        the 'wildignore' pattern is not explored. So, if your 'wildignore'
        contains "*/node_modules" then that entire sub-hierarchy will be
        ignored.

      - The "git" and "find" scanners apply 'wildignore' filtering only after
        completing their scans.

      - The "watchman" scanner is intended for use with massive hierarchies
        where speed is of the utmost import, so you may wish to avoid
        performing any 'wildignore' filtering at all. To suppress the
        filtering, set |g:CommandTWildIgnore| to an empty string.

>>>>>>> 7f9c8061

INTEGRATION AND EXTENSIBILITY         *command-t-integration-and-extensibility*

For the purposes of integrating with other plug-ins, or otherwise extending
Command-T's functionality, a number of hooks and features are provided. Note
that making use of any of these extension points is considered to be advanced
configuration, and the more invasive the modifications, the greater the risk
that they will interact poorly with future versions of Command-T. Proceed with
caution.

                                                *command-t-filetype*
command-t filetype ~

Command-T displays its match listing using a special Vim buffer with a
filetype of  `command-t`. This can be used in |ftplugins| or elsewhere to set up
an |autocommand| or apply custom configuration.

For example of an |ftplugin| that sets a custom 'statusline' for the
Command-T match listing buffer, see: https://wt.pe/f

                                                *command-t-load*
                                                *commandt#Load*
Eager loading with commandt#CommandTLoad ~

In order to minimize Vim startup time, most of Command-T's functionality is
only loaded on first use, via Vim's |autoload| mechanism.

If you should wish to monkey patch some Command-T functionality, the
`commandt#Load()` function (also exposed via the |:CommandTLoad| command) is
provided as a means of eager-loading Command-T's code, so that you can go
ahead and patch it.

                                                *commandt#ActiveFinder*
                                                *commandt#CheckBuffer*
                                                *commandt#Path*
Statusline hooks ~

A number of methods are provided that may be useful for creating a
context-sensitive 'statusline'.

- `commandt#ActiveFinder()`: Returns the class name of the currently
  active finder.
- `commandt#Path()`: Returns the path that Command-T is currently
  searching.
- `commandt#CheckBuffer()`: Takes a buffer number and returns true if
  it is the Command-T match listing buffer.

                                                *command-t-custom-autocommands*
Custom autocommands ~

                                                *CommandTWillShowMatchListing*
                                                *CommandTDidHideMatchListing*

Command-T runs the following "User" autocommands just prior to showing the
match listing window and just after hiding it:

  - CommandTWillShowMatchListing
  - CommandTDidHideMatchListing

For example, to call a pair of custom functions in response to these events,
you might do: >

   autocmd! User CommandTWillShowMatchListing
   autocmd User CommandTWillShowMatchListing call CustomWillShow()
   autocmd! User CommandTDidHideMatchListing
   autocmd User CommandTDidHideMatchListing call CustomDidHide()
<

FAQ                                             *command-t-faq*

Why does my build fail with "unknown argument -multiply_definedsuppress"? ~

You may see this on OS X Mavericks when building with the Clang compiler
against the system Ruby. This is an unfortunate Apple bug that breaks
compilation of many Ruby gems with native extensions on Mavericks. It has been
worked around in the upstream Ruby version, but won't be fixed in OS X until
Apple updates their supplied version of Ruby (most likely this won't be until
the next major release):

  https://bugs.ruby-lang.org/issues/9624

Workarounds include building your own Ruby (and then your own Vim and
Command-T), or more simply, building with the following `ARCHFLAGS` set:

  ARCHFLAGS=-Wno-error=unused-command-line-argument-hard-error-in-future ruby extconf.rb
  make

Why can't I open in a split with <C-CR> and <C-s> in the terminal? ~

It's likely that <C-CR> won't work in most terminals, because the keycode that
is sent to processes running inside them is identical to <CR>; when you type
<C-CR>, terminal Vim literally "sees" <CR>. Unfortunately, there is no
workaround for this.

If you find that <C-s> also doesn't work the most likely explanation is that
XON/XOFF flow control is enabled; this is the default in many environments.
This means that when you press <C-s> all input to the terminal is suspended
until you release it by hitting <C-q>. While input is suspended you may think
your terminal has frozen, but it hasn't.

To disable flow control, add the following to your `.zshrc` or
`.bash_profile`:

  stty -ixon -ixoff

See the `stty` man page for more details.

Why doesn't the Escape key close the match listing in terminal Vim? ~

In some terminals such as xterm the Escape key misbehaves, so Command-T
doesn't set up a mapping for it. If you want to try using the escape key
anyway, you can add something like the following to your |.vimrc| file:

  if &term =~ "xterm" || &term =~ "screen"
    let g:CommandTCancelMap = ['<ESC>', '<C-c>']
  endif

This configuration has worked for me with recent versions of Vim on multiple
platforms (OS X, CentOS etc).


TIPS                                            *command-t-tips*

Working with very large repositories ~

One of the primary motivations for writing Command-T was to get fast, robust
high-quality matches even on large hierarchies. The larger the hierarchy, the
more important having good file navigation becomes. This is why Command-T's
performance-critical sections are written in C. This requires a compilation
step and makes Command-T harder to install than similar plug-ins which are
written in pure Vimscript, and can be a disincentive against use. This is a
conscious trade-off; the goal isn't to have as many users as possible, but
rather to provide the best performance at the highest quality.

The speed of the core is high enough that Command-T can afford to burn a bunch
of extra cycles -- using its recursive matching algorithm -- looking for a
higher-quality, more intuitive ranking of search results. Again, the larger
the hierarchy, the more important the quality of result ranking becomes.

Nevertheless, for extremely large hierarchies (of the order of 500,000 files)
some tuning is required in order to get useful and usable performance levels.
Here are some useful example settings:

    let g:CommandTMaxHeight = 30

You want the match listing window to be large enough that you can get useful
feedback about how your search query is going; in large hierarchies there may
be many, many matches for a given query. At the same time, you don't want Vim
wasting valuable cycles repainting a large portion of the screen area,
especially on a large display. Setting the limit to 30 or similar is a
reasonable compromise.

    let g:CommandTMaxFiles = 500000

The default limit of 30,000 files prevents Command-T from "seeing" many of the
files in a large directory hierarchy so you need to increase this limit.

    let g:CommandTInputDebounce = 50

Wait for 50ms of keyboard inactivity before computing search results. For
example, if you are enter "foobar" quickly (ie. within 1 second), there is
little sense in fetching the results for "f", "fo", "foo", "foob", "fooba" and
finally "foobar". Instead, we can just fetch the results for "foobar". This
setting trades off some immediate responsiveness at the micro level for
better performance (real and perceived) and a better search experience
overall.

    let g:CommandTFileScanner = 'watchman'

On a large hierarchy with of the order of 500,000 files, scanning a directory
tree with a tool like the `find` executable may take literally minutes with a
cold cache. Once the cache is warm, the same `find` run may take only a second
or two. Command-T provides a "find" scanner to leverage this performance, but
for truly immense repos the "watchman" scanner is the tool of choice.

This scanner delegates the task of finding files to Facebook's `watchman` tool
(https://github.com/facebook/watchman), which can return results for a 500,000
file hierarchy within about a second.

Note that Watchman has a range of configuration options that can be applied by
files such as `/etc/watchman.json` or per-direcory `.watchmanconfig` files and
which may affect how Command-T works. For example, if your configuration has a
`root_restrict_files` setting that makes Watchman only work with roots that
look like Git or Mercurial repos, then Command-T will fall back to using the
"find" scanner any time you invoke it on a non-repo directory. For
simplicity's sake, it is probably a good idea to use Vim and Command-T
anchored at the root level of your repository in any case.

    let g:CommandTMaxCachedDirectories = 10

Command-T will internally cache up to 10 different directories, so even if you
|cd| repeatedly, it should only need to scan each directory once.

It's advisable to keep a long-running Vim instance in place and let it cache
the directory listings rather than repeatedly closing and re-opening Vim in
order to edit every file. On those occasions when you do need to flush the
cache (ie. with |CommandTFlush| or <C-f> in the match listing window), use of
the Watchman scanner should make the delay barely noticeable.

    let g:CommandTSmartCase = 1

Makes Command-T perform case-sensitive matching whenever the search pattern
includes an uppercase letter. This allows you to narrow the search results
listing with fewer keystrokes. See also |g:CommandTIgnoreCase|.

    let g:CommandTRecursiveMatch = 0

This one is a little more subjective. You may want to downgrade Command-T's
match-scoring algorithm to a cheaper but less precise method to save some
cycles. This finds matches more quickly at the possible cost of ranking them
slightly less precisely. Whether applying this setting helps or hurts you in a
very large repo is probably repo-dependent. For reference, I do not use this
setting, even in repos of over 500,000 files.

As noted in the introduction, Command-T works best when you adopt a
"path-centric" mentality. This is especially true on very large hierarchies.
For example, if you're looking for a file at:

  lib/third-party/adapters/restful-services/foobar/foobar-manager.js

you'll be able to narrow your search results down more narrowly if you search
with a query like "librestfoofooman" than "foobar-manager.js". This evidently
requires that you know where the file you're wanting to open exists, but
again, this is a concious design decision: Command-T is made to enable people
who know what they want to open and where it is to open it as quickly as
possible; other tools such as NERDTree exist for visually exploring an unknown
hierarchy.

Over time, you will get a feel for how economical you can afford to be with
your search queries in a given repo. In the example above, if "foo" is not a
very common pattern in your hierarchy, then you may find that you can find
what you need with a very concise query such as "foomanjs". With time, this
kind of ongoing calibration will come quite naturally.

Finally, it is important to be on a relatively recent version of Command-T to
fully benefit from the available performance enhancements:

- Version 3.1 (March 2016) sped up the matching algorithm by 17x.
- Version 2.0 (December 2015) added the |g:CommandTRecursiveMatch| option.
- Version 1.10 (July 2014) added the |g:CommandTIgnoreCase| and
  |g:CommandTSmartCase| options.
- Version 1.9 (May 2014) tweaked memoization algorithm for a 10% speed boost.
- Version 1.8 (March 2014) sped up the Watchman file scanner by switching its
  communication from the JSON to the binary Watchman protocol.
- Version 1.7 (February 2014) added the |g:CommandTInputDebounce| and
  |g:CommandTFileScanner| settings, along with support for the Watchman file
  scanner.
- Version 1.6 (December 2013) added parallelized search.
- Version 1.5 (September 2013) added memoization to the matching algorithm,
  improving general performance on large hierarchies, but delivering
  spectacular gains on hierarchies with "pathological" characteristics that
  lead the algorithm to exhibit degenerate behavior.

AUTHORS                                         *command-t-authors*

Command-T is written and maintained by Greg Hurrell <greg@hurrell.net>.
Other contributors that have submitted patches include, in alphabetical order:

  Abhinav Gupta                   Nikolai Aleksandrovich Pavlov
  Aleksandrs Ļedovskis            Nilo César Teixeira
  Andy Waite                      Noon Silk
  Anthony Panozzo                 Ole Petter Bang
  Artem Nezvigin                  Patrick Hayes
  Ben Boeckel                     Paul Jolly
  Daniel Burgess                  Pavel Sergeev
  Daniel Hahler                   Rainux Luo
  David Szotten                   Richard Feldman
  Emily Strickland                Roland Puntaier
  Felix Tjandrawibawa             Ross Lagerwall
  Gary Bernhardt                  Sam Morris
  Ivan Ukhov                      Scott Bronson
  Jeff Kreeftmeijer               Seth Fowler
  Jerome Castaneda                Sherzod Gapirov
  Joe Lencioni                    Shlomi Fish
<<<<<<< HEAD
  KJ Tsanaktsidis                 Stefan Schmidt
  Kevin Webster                   Steven Moazami
  Kien Nguyen Duc                 Steven Stallion
  Lucas de Vries                  Sung Pae
  Marcus Brito                    Thomas Pelletier
  Marian Schubert                 Ton van den Heuvel
  Matthew Todd                    Victor Hugo Borja
  Max Timkovich                   Vlad Seghete
=======
  KJ Tsanaktsidis                 Stephen Gelman
  Kevin Webster                   Steven Moazami
  Kien Nguyen Duc                 Sung Pae
  Lucas de Vries                  Thomas Pelletier
  Marcus Brito                    Ton van den Heuvel
  Marian Schubert                 Victor Hugo Borja
  Matthew Todd                    Vlad Seghete
>>>>>>> 7f9c8061
  Mike Lundy                      Vít Ondruch
  Nadav Samet                     Woody Peterson
  Nate Kane                       Yan Pritzker
  Nicholas T.                     Zak Johnson
<<<<<<< HEAD
  Nicolas Alpi

This list produced with:

    :read !git shortlog -s | grep -v 'Greg Hurrell' | cut -f 2-3 | column -c 72 | expand | sed -e 's/^/  /'
=======
>>>>>>> 7f9c8061

Additionally, Hanson Wang, Jacek Wysocki and Yiding Jia wrote patches which
were not directly included but which served as a model for changes that did
end up making it in.

As this was the first Vim plug-in I had ever written I was heavily influenced
by the design of the LustyExplorer plug-in by Stephen Bach, which I understand
was one of the largest Ruby-based Vim plug-ins at the time.

While the Command-T codebase doesn't contain any code directly copied from
LustyExplorer, I did use it as a reference for answers to basic questions (like
"How do you do 'X' in a Ruby-based Vim plug-in?"), and also copied some basic
architectural decisions (like the division of the code into Prompt, Settings
and MatchWindow classes).

LustyExplorer is available from:

  http://www.vim.org/scripts/script.php?script_id=1890


DEVELOPMENT                                     *command-t-development*

Development in progress can be inspected at:

  https://github.com/wincent/command-t

the clone URL for which is:

  https://github.com/wincent/command-t.git

Mirrors exist on GitLab and BitBucket, and are automatically updated once per
hour:

  https://gitlab.com/wincent/command-t
  https://bitbucket.org/ghurrell/command-t

Patches are welcome via the usual mechanisms (pull requests, email, posting to
the project issue tracker etc).

As many users choose to track Command-T using Pathogen or similar, which often
means running a version later than the last official release, the intention is
that the "master" branch should be kept in a stable and reliable state as much
as possible.

Riskier changes are first cooked on the "next" branch for a period before
being merged into master. You can track this branch if you're feeling wild and
experimental, but note that the "next" branch may periodically be rewound
(force-updated) to keep it in sync with the "master" branch after each
official release.


WEBSITE                                         *command-t-website*

The official website for Command-T is:

  https://github.com/wincent/command-t

The latest release will always be available from:

  https://github.com/wincent/command-t/releases

A copy of each release is also available from the official Vim scripts site
at:

  http://www.vim.org/scripts/script.php?script_id=3025

Bug reports should be submitted to the issue tracker at:

  https://github.com/wincent/command-t/issues


RELATED PROJECTS                                *command-t-related-projects*

fuzzy-native ~

Command-T's matching algorithm ported to C++ and wrapped inside a Node NPM
module:

  https://github.com/hansonw/fuzzy-native

ctrlp-cmatcher ~

Command-T's matching algorithm wrapped in a Python extension, for use with
the CtrlP Vim plug-in:

  https://github.com/JazzCore/ctrlp-cmatcher


LICENSE                                         *command-t-license*

Copyright 2010-present Greg Hurrell. All rights reserved.

Redistribution and use in source and binary forms, with or without
modification, are permitted provided that the following conditions are met:

1. Redistributions of source code must retain the above copyright notice,
   this list of conditions and the following disclaimer.
2. Redistributions in binary form must reproduce the above copyright notice,
   this list of conditions and the following disclaimer in the documentation
   and/or other materials provided with the distribution.

THIS SOFTWARE IS PROVIDED BY THE COPYRIGHT HOLDERS AND CONTRIBUTORS "AS IS"
AND ANY EXPRESS OR IMPLIED WARRANTIES, INCLUDING, BUT NOT LIMITED TO, THE
IMPLIED WARRANTIES OF MERCHANTABILITY AND FITNESS FOR A PARTICULAR PURPOSE
ARE DISCLAIMED. IN NO EVENT SHALL THE COPYRIGHT HOLDERS OR CONTRIBUTORS BE
LIABLE FOR ANY DIRECT, INDIRECT, INCIDENTAL, SPECIAL, EXEMPLARY, OR
CONSEQUENTIAL DAMAGES (INCLUDING, BUT NOT LIMITED TO, PROCUREMENT OF
SUBSTITUTE GOODS OR SERVICES; LOSS OF USE, DATA, OR PROFITS; OR BUSINESS
INTERRUPTION) HOWEVER CAUSED AND ON ANY THEORY OF LIABILITY, WHETHER IN
CONTRACT, STRICT LIABILITY, OR TORT (INCLUDING NEGLIGENCE OR OTHERWISE)
ARISING IN ANY WAY OUT OF THE USE OF THIS SOFTWARE, EVEN IF ADVISED OF THE
POSSIBILITY OF SUCH DAMAGE.

HISTORY                                         *command-t-history*

<<<<<<< HEAD
next (not yet released)

- Command-T now uses |:map-<nowait>|, when available, when setting up mappings.
- 'wildignore' filtering is now always performed by producing an equivalent
  regular expression and applying that (previously this only happened with
  the "watchman" file scanner).
- Fixed mis-memoization of |:CommandTHelp| and |:CommandTJump| finders
  (whichever one you used first would be used for both).
- Added mapping (<C-d>) to delete a buffer from the buffer list (patch from
  Max Timkovich).
- Added |g:CommandTGitIncludeUntracked| option (patch from Steven Stallion).
- Added |:CommandTOpen|, which implements smart "goto or open" functionality,
  and adjust |g:CommandTAcceptSelectionCommand|,
  |g:CommandTAcceptSelectionTabCommand|,
  |g:CommandTAcceptSelectionSplitCommand|, and
  |g:CommandTAcceptSelectionVSplitCommand| to use it by default. Their default
  values have been changed from "e", "tabe", "sp" and "vs" to "CommandTOpen
  e", "CommandTOpen tabe", "CommandTOpen sp" and "CommandTOpen vs",
  respectively. Use with |'switchbuf'| set to "usetab" for maximum effect.
=======
master (not yet released)

- Fixed mis-memoization of |:CommandTHelp| and |:CommandTJump| finders
  (whichever one you used first would be used for both).
>>>>>>> 7f9c8061

4.0 (16 May 2016)

- A non-leading dot in the search query can now match against dot-files and
  "dot-directories" in non-leading path components.
- Matching algorithm sped up by about 17x (with help from Hanson Wang).
- |g:CommandTInputDebounce| now defaults to 0, as the recent optimizations
  make debouncing largely unnecessary.
- Added |:CommandTHelp| for jumping to locations in the help, and an
  accompanying mapping, |<Plug>(CommandTHelp)|.
- Added |:CommandTLine| for jumping to lines within the current buffer, and a
  corresponding mapping, |<Plug>(CommandTLine)|.
- Added |:CommandTHistory| for jumping to previously entered commands, and a
  corresponding mapping, |<Plug>(CommandTHistory)|.
- Added |:CommandTSearch| for jumping to previously entered searches, and a
  corresponding mapping, |<Plug>(CommandTSearch)|.
- Added |:CommandTCommand| for finding commands, and a corresponding mapping,
  |<Plug>(CommandTCommand)|.
- Added |<Plug>(CommandTMRU)| and |<Plug>(CommandTTag)| mappings.
- The "ruby" and "find" scanners now show numerical progress in the prompt
  area during their scans.
- Removed functionality that was previously deprecated in 2.0.
- Fix inability to type "^" and "|" at the prompt.
- Make it possible to completely disable |'wildignore'|-based filtering by
  setting |g:CommandTWildIgnore| to an empty string.
- The "watchman" file scanner now respects |'wildignore'| and
  |g:CommandTWildIgnore| by constructing an equivalent regular expression and
  using that for filtering.
- Show a warning when hitting |g:CommandTMaxFiles|, and add a corresponding
  |g:CommandTSuppressMaxFilesWarning| setting to suppress the warning.

3.0.2 (9 February 2016)

- Minimize flicker on opening and closing the match listing in MacVim.
- Add |CommandTWillShowMatchListing| and |CommandTDidHideMatchListing| "User"
  autocommands.

3.0.1 (25 January 2016)

- restore compatibility with Ruby 1.8.7.

3.0 (19 January 2016)

- change |g:CommandTIgnoreSpaces| default value to 1.
- change |g:CommandTMatchWindowReverse| default value to 1.
- change |g:CommandTMaxHeight| default value to 15.
- try harder to avoid scrolling other buffer when showing or hiding the match
  listing

2.0 (28 December 2015)

- add |:CommandTIgnoreSpaces| option (patch from KJ Tsanaktsidis)
- make Command-T resilient to people deleting its hidden, unlisted buffer
- the match listing buffer now has filetype "command-t", which may be useful
  for detectability/extensibility
- Command-T now sets the name of the match listing buffer according to how it
  was invoked (ie. for the file finder, the name is "Command-T [Files]", for
  the buffer finder, the name is "Command-T [Buffers]", and so on);
  previously the name was a fixed as "GoToFile" regardless of the active
  finder type
- Many internal function names have changed, so if you or your plug-ins are
  calling those internals they will need to be updated:
  - `commandt#CommandTFlush()` is now `commandt#Flush()`
  - `commandt#CommandTLoad()` is now `commandt#Load()`
  - `commandt#CommandTShowBufferFinder()` is now `commandt#BufferFinder()`
  - `commandt#CommandTShowFileFinder()` is now `commandt#FileFinder()`
  - `commandt#CommandTShowJumpFinder()` is now `commandt#JumpFinder()`
  - `commandt#CommandTShowMRUFinder()` is now `commandt#MRUFinder()`
  - `commandt#CommandTShowTagFinder()` is now `commandt#TagFinder()`
- A number of functions have been turned into "private" autoloaded functions,
  to make it clear that they are intended only for internal use:
  - `CommandTAcceptSelection()` is now `commandt#private#AcceptSelection()`
  - `CommandTAcceptSelectionSplit()` is now `commandt#private#AcceptSelectionSplit()`
  - `CommandTAcceptSelectionTab()` is now `commandt#private#AcceptSelectionTab()`
  - `CommandTAcceptSelectionVSplit()` is now `commandt#private#AcceptSelectionVSplit()`
  - `CommandTBackspace()` is now `commandt#private#Backspace()`
  - `CommandTCancel()` is now `commandt#private#Cancel()`
  - `CommandTClear()` is now `commandt#private#Clear()`
  - `CommandTClearPrevWord()` is now `commandt#private#ClearPrevWord()`
  - `CommandTCursorEnd()` is now `commandt#private#CursorEnd()`
  - `CommandTCursorLeft()` is now `commandt#private#CursorLeft()`
  - `CommandTCursorRight()` is now `commandt#private#CursorRight()`
  - `CommandTCursorStart()` is now `commandt#private#CursorStart()`
  - `CommandTDelete()` is now `commandt#private#Delete()`
  - `CommandTHandleKey()` is now `commandt#private#HandleKey()`
  - `CommandTListMatches()` is now `commandt#private#ListMatches()`
  - `CommandTQuickfix()` is now `commandt#private#Quickfix()`
  - `CommandTRefresh()` is now `commandt#private#Refresh()`
  - `CommandTSelectNext()` is now `commandt#private#SelectNext()`
  - `CommandTSelectPrev()` is now `commandt#private#SelectPrev()`
  - `CommandTToggleFocus()` is now `commandt#private#ToggleFocus()`
- add |g:CommandTRecursiveMatch| option
- stop distribution as a vimball in favor of a zip archive
- don't clobber |alternate-file| name when opening Command-T match listing
  (patch from Jerome Castaneda)
- add |g:CommandTCursorColor| option
- expose mappings for |:CommandT| and |:CommandTBuffer| using `<Plug>`
  mappings |<Plug>(CommandT)| and |<Plug>(CommandTBuffer)|
- add `<Leader>j` mapping to |:CommandTJump|, via |<Plug>(CommandTJump)|
  (defined only if no pre-existing mapping exists)

1.13 (29 April 2015)

- avoid "W10: Warning: Changing a readonly file" when starting Vim in
  read-only mode (ie. as `view` or with the `-R` option)
- fix infinite loop on |<Tab>| (regression introduced in 1.12)

1.12 (9 April 2015)

- add |:CommandTLoad| command
- fix rare failure to restore cursor color after closing Command-T (patch from
  Vlad Seghete)
- doc fixes and updates (patches from Daniel Hahler and Nicholas T.)
- make it possible to force reloading of the plug-in (patch from Daniel
  Hahler)
- add |g:CommandTEncoding| option, to work around rare encoding compatibility
  issues
- fix error restoring cursor highlights involving some configurations (patch
  from Daniel Hahler)
- skip set-up of |<Esc>| key mapping on rxvt terminals (patch from Daniel
  Hahler)
- add |g:CommandTGitScanSubmodules| option, which can be used to recursively
  scan submodules when the "git" file scanner is used (patch from Ben Boeckel)
- fix for not falling back to "find"-based scanner when a Watchman-related
  error occurs

1.11.4 (4 November 2014)

- fix infinite loop on Windows when |g:CommandTTraverseSCM| is set to a value
  other than "pwd" (bug present since 1.11)
- handle unwanted split edgecase when |'hidden'| is set, the current buffer is
  modified, and it is visible in more than one window

1.11.3 (10 October 2014)

- ignore impromperly encoded filenames (patch from Sherzod Gapirov)
- fix failure to update path when using |:cd| in conjunction with
  |g:CommandTTraverseSCM| set to "pwd" (bug present since 1.11.2)

1.11.2 (2 September 2014)

- fix error while using Command-T outside of an SCM repo (bug present since
  1.11.1)

1.11.1 (29 August 2014)

- compatibility fixes with Ruby 1.8.6 (patch from Emily Strickland)
- compatibility fixes with Ruby 1.8.5
- fix 'wildignore' being ignored (bug present since 1.11)
- fix current working directory being ignored when |g:CommandTTraverseSCM| is
  set to "pwd" (bug present since 1.11)
- performance improvements

1.11 (15 August 2014)

- improve edge-case handling in match results window code (patches from
  Richard Feldman)
- add "git" file scanner (patch from Patrick Hayes)
- speed-up when 'wildignore' is unset (patch from Patrick Hayes)
- add |g:CommandTTraverseSCM| setting which anchors Command-T's file finder to
  the nearest SCM directory (based on patches from David Szotten and Ben
  Osheroff)
- add AppStream metadata (patch from Vít Ondruch)

1.10 (15 July 2014)

- improve tag finder performance by caching tag lists (patch from Artem
  Nezvigin)
- consider the |'autowriteall'| option when deciding whether to open a file in
  a split
- make selection acceptance commands configurable (patch from Ole Petter Bang)
- add <C-w> mapping to delete previous word of the match prompt (patch from
  Kevin Webster)
- try harder to always clear status line after closing the match listing
  (patch from Ton van den Heuvel)
- don't allow MRU autocommands to produce errors when the extension has not
  been compiled
- add |g:CommandTIgnoreCase| and |g:CommandTSmartCase| options, providing
  support for case-sensitive matching (based on patch from Jacek Wysocki)

1.9.1 (30 May 2014)

- include the file in the release archive that was missing from the
  1.9 release

1.9 (25 May 2014)

- improved startup time using Vim's autload mechanism (patch from Ross
  Lagerwall)
- added MRU (most-recently-used) buffer finder (patch from Ton van den Heuvel)
- fixed edge case in matching algorithm which could cause spurious matches
  with queries containing repeated characters
- fixed slight positive bias in the match scoring algorithm's weighting of
  matching characters based on distance from last match
- tune memoization in match scoring algorithm, yielding a more than 10% speed
  boost

1.8 (31 March 2014)

- taught Watchman file scanner to use the binary protocol instead of JSON,
  roughly doubling its speed
- build changes to accommodate MinGW (patch from Roland Puntaier)

1.7 (9 March 2014)

- added |g:CommandTInputDebounce|, which can be used to improve responsiveness
  in large file hierarchies (based on patch from Yiding Jia)
- added a potentially faster file scanner which uses the `find` executable
  (based on patch from Yiding Jia)
- added a file scanner that knows how to talk to Watchman
  (https://github.com/facebook/watchman)
- added |g:CommandTFileScanner|, which can be used to switch file scanners
- fix processor count detection on some platforms (patch from Pavel Sergeev)

1.6.1 (22 December 2013)

- defer processor count detection until runtime (makes it possible to sensibly
  build Command-T on one machine and use it on another)

1.6 (16 December 2013)

- on systems with POSIX threads (such as OS X and Linux), Command-T will use
  threads to compute match results in parallel, resulting in a large speed
  boost that is especially noticeable when navigating large projects

1.5.1 (23 September 2013)

- exclude large benchmark fixture file from source exports (patch from Vít
  Ondruch)

1.5 (18 September 2013)

- don't scan "pathological" filesystem structures (ie. circular or
  self-referential symlinks; patch from Marcus Brito)
- gracefully handle files starting with "+" (patch from Ivan Ukhov)
- switch default selection highlight color for better readability (suggestion
  from André Arko), but make it possible to configure via the
  |g:CommandTHighlightColor| setting
- added a mapping to take the current matches and put then in the quickfix
  window
- performance improvements, particularly noticeable with large file
  hierarchies
- added |g:CommandTWildIgnore| setting (patch from Paul Jolly)

1.4 (20 June 2012)

- added |:CommandTTag| command (patches from Noon Silk)
- turn off |'colorcolumn'| and |'relativenumber'| in the match window (patch
  from Jeff Kreeftmeijer)
- documentation update (patch from Nicholas Alpi)
- added |:CommandTMinHeight| option (patch from Nate Kane)
- highlight (by underlining) matched characters in the match listing (requires
  Vim to have been compiled with the +conceal feature, which is available in
  Vim 7.3 or later; patch from Steven Moazami)
- added the ability to flush the cache while the match window is open using
  <C-f>

1.3.1 (18 December 2011)

- fix jumplist navigation under Ruby 1.9.x (patch from Woody Peterson)

1.3 (27 November 2011)

- added the option to maintain multiple caches when changing among
  directories; see the accompanying |g:CommandTMaxCachedDirectories| setting
- added the ability to navigate using the Vim jumplist (patch from Marian
  Schubert)

1.2.1 (30 April 2011)

- Remove duplicate copy of the documentation that was causing "Duplicate tag"
  errors
- Mitigate issue with distracting blinking cursor in non-GUI versions of Vim
  (patch from Steven Moazami)

1.2 (30 April 2011)

- added |g:CommandTMatchWindowReverse| option, to reverse the order of items
  in the match listing (patch from Steven Moazami)

1.1b2 (26 March 2011)

- fix a glitch in the release process; the plugin itself is unchanged since
  1.1b

1.1b (26 March 2011)

- add |:CommandTBuffer| command for quickly selecting among open buffers

1.0.1 (5 January 2011)

- work around bug when mapping |:CommandTFlush|, wherein the default mapping
  for |:CommandT| would not be set up
- clean up when leaving the Command-T buffer via unexpected means (such as
  with <C-W k> or similar)

1.0 (26 November 2010)

- make relative path simplification work on Windows

1.0b (5 November 2010)

- work around platform-specific Vim 7.3 bug seen by some users (wherein
  Vim always falsely reports to Ruby that the buffer numbers is 0)
- re-use the buffer that is used to show the match listing, rather than
  throwing it away and recreating it each time Command-T is shown; this
  stops the buffer numbers from creeping up needlessly

0.9 (8 October 2010)

- use relative paths when opening files inside the current working directory
  in order to keep buffer listings as brief as possible (patch from Matthew
  Todd)

0.8.1 (14 September 2010)

- fix mapping issues for users who have set |'notimeout'| (patch from Sung
  Pae)

0.8 (19 August 2010)

- overrides for the default mappings can now be lists of strings, allowing
  multiple mappings to be defined for any given action
- <Leader>t mapping only set up if no other map for |:CommandT| exists
  (patch from Scott Bronson)
- prevent folds from appearing in the match listing
- tweaks to avoid the likelihood of "Not enough room" errors when trying to
  open files
- watch out for "nil" windows when restoring window dimensions
- optimizations (avoid some repeated downcasing)
- move all Ruby files under the "command-t" subdirectory and avoid polluting
  the "Vim" module namespace

0.8b (11 July 2010)

- large overhaul of the scoring algorithm to make the ordering of returned
  results more intuitive; given the scope of the changes and room for
  optimization of the new algorithm, this release is labelled as "beta"

0.7 (10 June 2010)

- handle more |'wildignore'| patterns by delegating to Vim's own |expand()|
  function; with this change it is now viable to exclude patterns such as
  'vendor/rails/**' in addition to filename-only patterns like '*.o' and
  '.git' (patch from Mike Lundy)
- always sort results alphabetically for empty search strings; this eliminates
  filesystem-specific variations (patch from Mike Lundy)

0.6 (28 April 2010)

- |:CommandT| now accepts an optional parameter to specify the starting
  directory, temporarily overriding the usual default of Vim's |:pwd|
- fix truncated paths when operating from root directory

0.5.1 (11 April 2010)

- fix for Ruby 1.9 compatibility regression introduced in 0.5
- documentation enhancements, specifically targetted at Windows users

0.5 (3 April 2010)

- |:CommandTFlush| now re-evaluates settings, allowing changes made via |let|
  to be picked up without having to restart Vim
- fix premature abort when scanning very deep directory hierarchies
- remove broken |<Esc>| key mapping on vt100 and xterm terminals
- provide settings for overriding default mappings
- minor performance optimization

0.4 (27 March 2010)

- add |g:CommandTMatchWindowAtTop| setting (patch from Zak Johnson)
- documentation fixes and enhancements
- internal refactoring and simplification

0.3 (24 March 2010)

- add |g:CommandTMaxHeight| setting for controlling the maximum height of the
  match window (patch from Lucas de Vries)
- fix bug where |'list'| setting might be inappropriately set after dismissing
  Command-T
- compatibility fix for different behaviour of "autoload" under Ruby 1.9.1
- avoid "highlight group not found" warning when run under a version of Vim
  that does not have syntax highlighting support
- open in split when opening normally would fail due to |'hidden'| and
  |'modified'| values

0.2 (23 March 2010)

- compatibility fixes for compilation under Ruby 1.9 series
- compatibility fixes for compilation under Ruby 1.8.5
- compatibility fixes for Windows and other non-UNIX platforms
- suppress "mapping already exists" message if <Leader>t mapping is already
  defined when plug-in is loaded
- exclude paths based on |'wildignore'| setting rather than a hardcoded
  regular expression

0.1 (22 March 2010)

- initial public release

------------------------------------------------------------------------------
vim:ts=8:tw=78:ft=help:<|MERGE_RESOLUTION|>--- conflicted
+++ resolved
@@ -1122,26 +1122,6 @@
       |g:CommandTWildIgnore| setting to apply an override that takes effect
       only during Command-T searches.
 
-<<<<<<< HEAD
-=======
-      Note that there are some differences among file scanners
-      (see |g:CommandTFileScanner|) with respect to 'wildignore' handling:
-
-      - The default "ruby" scanner explores the filesystem recursively using a
-        depth-first search, and any directory (or subdirectory) which matches
-        the 'wildignore' pattern is not explored. So, if your 'wildignore'
-        contains "*/node_modules" then that entire sub-hierarchy will be
-        ignored.
-
-      - The "git" and "find" scanners apply 'wildignore' filtering only after
-        completing their scans.
-
-      - The "watchman" scanner is intended for use with massive hierarchies
-        where speed is of the utmost import, so you may wish to avoid
-        performing any 'wildignore' filtering at all. To suppress the
-        filtering, set |g:CommandTWildIgnore| to an empty string.
-
->>>>>>> 7f9c8061
 
 INTEGRATION AND EXTENSIBILITY         *command-t-integration-and-extensibility*
 
@@ -1416,7 +1396,6 @@
   Jeff Kreeftmeijer               Seth Fowler
   Jerome Castaneda                Sherzod Gapirov
   Joe Lencioni                    Shlomi Fish
-<<<<<<< HEAD
   KJ Tsanaktsidis                 Stefan Schmidt
   Kevin Webster                   Steven Moazami
   Kien Nguyen Duc                 Steven Stallion
@@ -1425,27 +1404,15 @@
   Marian Schubert                 Ton van den Heuvel
   Matthew Todd                    Victor Hugo Borja
   Max Timkovich                   Vlad Seghete
-=======
-  KJ Tsanaktsidis                 Stephen Gelman
-  Kevin Webster                   Steven Moazami
-  Kien Nguyen Duc                 Sung Pae
-  Lucas de Vries                  Thomas Pelletier
-  Marcus Brito                    Ton van den Heuvel
-  Marian Schubert                 Victor Hugo Borja
-  Matthew Todd                    Vlad Seghete
->>>>>>> 7f9c8061
   Mike Lundy                      Vít Ondruch
   Nadav Samet                     Woody Peterson
   Nate Kane                       Yan Pritzker
   Nicholas T.                     Zak Johnson
-<<<<<<< HEAD
   Nicolas Alpi
 
 This list produced with:
 
     :read !git shortlog -s | grep -v 'Greg Hurrell' | cut -f 2-3 | column -c 72 | expand | sed -e 's/^/  /'
-=======
->>>>>>> 7f9c8061
 
 Additionally, Hanson Wang, Jacek Wysocki and Yiding Jia wrote patches which
 were not directly included but which served as a model for changes that did
@@ -1561,7 +1528,6 @@
 
 HISTORY                                         *command-t-history*
 
-<<<<<<< HEAD
 next (not yet released)
 
 - Command-T now uses |:map-<nowait>|, when available, when setting up mappings.
@@ -1581,12 +1547,6 @@
   values have been changed from "e", "tabe", "sp" and "vs" to "CommandTOpen
   e", "CommandTOpen tabe", "CommandTOpen sp" and "CommandTOpen vs",
   respectively. Use with |'switchbuf'| set to "usetab" for maximum effect.
-=======
-master (not yet released)
-
-- Fixed mis-memoization of |:CommandTHelp| and |:CommandTJump| finders
-  (whichever one you used first would be used for both).
->>>>>>> 7f9c8061
 
 4.0 (16 May 2016)
 
